import asyncio
import logging
from contextlib import asynccontextmanager
from typing import Any, Dict, List, Tuple, assert_never

from aidial_sdk import DIALApp, HTTPException
from aidial_sdk.chat_completion import (
    ChatCompletion,
    Choice,
    Message,
    Request,
    Response,
)
from langchain.schema import BaseRetriever, Document
from langchain_core.runnables import Runnable

from aidial_rag.app_config import AppConfig
from aidial_rag.attachment_link import (
    AttachmentLink,
    get_attachment_links,
)
from aidial_rag.base_config import merge_config
from aidial_rag.commands import (
    Commands,
    commands_to_config_dict,
    process_commands,
)
from aidial_rag.config_digest import ConfigDigest
from aidial_rag.configuration_endpoint import (
    Configuration,
    RequestConfig,
    RequestType,
    get_configuration,
)
from aidial_rag.dial_api_client import create_dial_api_client
from aidial_rag.document_record import Chunk, DocumentRecord
from aidial_rag.documents import load_documents
from aidial_rag.index_record import ChunkMetadata, RetrievalType
from aidial_rag.index_storage import (
    IndexStorageHolder,
)
from aidial_rag.indexing_api import (
    create_indexing_results_attachments,
)
from aidial_rag.indexing_results import (
    DocumentIndexingResult,
    DocumentIndexingSuccess,
    create_document_loading_exception,
    format_document_loading_errors,
    get_indexing_failures,
)
from aidial_rag.indexing_task import create_indexing_tasks
from aidial_rag.qa_chain import generate_answer
from aidial_rag.query_chain import create_get_query_chain
from aidial_rag.repository_digest import (
    RepositoryDigest,
    read_repository_digest,
)
from aidial_rag.request_context import RequestContext, create_request_context
from aidial_rag.resources.cpu_pools import init_cpu_pools
from aidial_rag.retrieval_chain import create_retrieval_chain
from aidial_rag.retrievers.colpali_retriever.colpali_model_resource import (
    ColpaliModelResource,
)
from aidial_rag.stages import RetrieverStage
from aidial_rag.transform_history import transform_history
from aidial_rag.utils import profiler_if_enabled, timed_stage

APP_NAME = "dial-rag"

REPOSITORY_DIGEST_PATH = "/opt/repository-digest.json"

logger = logging.getLogger(__name__)


def doc_to_attach(
    metadata_doc: Document, document_records: List[DocumentRecord], index=None
) -> dict | None:
    metadata = ChunkMetadata(**metadata_doc.metadata)

    doc_record: DocumentRecord = document_records[metadata["doc_id"]]
    chunk: Chunk = doc_record.chunks[metadata["chunk_id"]]
    if index is None:
        index = f"{metadata['doc_id']}.{metadata['chunk_id']}"

    if metadata["retrieval_type"] == RetrievalType.TEXT:
        type = "text/markdown"
        data = f"{chunk.text}"
    elif metadata["retrieval_type"] == RetrievalType.IMAGE:
        data = (
            f"[Image of the page {chunk.metadata['page_number']}]"
            if "page_number" in chunk.metadata
            else "[Image]"
        )
        type = "text/markdown"

    # aidial_sdk has a bug with empty string as an attachment data
    # https://github.com/epam/ai-dial-sdk/issues/167
    data = data or " "

    return {
        "type": type,
        "data": data,
        "title": "[{index}] {source_display_name}".format(
            **chunk.metadata, index=index
        ),
        "reference_url": chunk.metadata["source"],
    }


def _collect_document_records(
    indexing_results: List[DocumentIndexingResult],
) -> Tuple[
    List[DocumentRecord],
    List[AttachmentLink],
]:
    document_records: List[DocumentRecord] = []
    document_records_links: List[AttachmentLink] = []

    for result in indexing_results:
        if isinstance(result, DocumentIndexingSuccess):
            document_records.append(result.doc_record)
            document_records_links.append(result.task.attachment_link)

    return document_records, document_records_links


def _add_indexing_results(
    choice: Choice,
    indexing_results: List[DocumentIndexingResult],
) -> None:
    attachments = create_indexing_results_attachments(indexing_results)
    for attachment in attachments:
        choice.add_attachment(attachment)


async def _run_retrieval(
    choice: Choice,
    request_config: RequestConfig,
    retrieval_chain: Runnable[Dict[str, Any], Dict[str, Any]],
    messages: List[Message],
    document_records: List[DocumentRecord],
    document_records_links: List[AttachmentLink],
):
    chain_input = {
        "chat_history": transform_history(messages),
        "chat_chain_config": request_config.qa_chain.chat_chain,
        "doc_records": document_records,
        "doc_records_links": document_records_links,
    }

    retrieval_results = await retrieval_chain.pick("retrieval_results").ainvoke(
        chain_input
    )

    choice.add_attachment(
        title="Retrieval results",
        type=retrieval_results.CONTENT_TYPE,
        data=retrieval_results.model_dump_json(indent=2),
    )


async def _run_rag(
    request_context: RequestContext,
    request_config: RequestConfig,
    retrieval_chain: Runnable[Dict[str, Any], Dict[str, Any]],
    messages: List[Message],
    document_records: List[DocumentRecord],
    document_records_links: List[AttachmentLink],
):
    choice = request_context.choice
    chain_input = {
        "chat_history": transform_history(messages),
        "chat_chain_config": request_config.qa_chain.chat_chain,
        "doc_records": document_records,
        "doc_records_links": document_records_links,
    }

    reference_items = await generate_answer(
        request_context=request_context,
        retrieval_chain=retrieval_chain,
        chain_input=chain_input,
        content_callback=choice.append_content,
    )

    document_records = chain_input["doc_records"]
    # Answer has already been streamed to the user, so we don't need to do anything here.
    for i, reference_item in enumerate(reference_items):
        if attachment := doc_to_attach(
            reference_item, document_records, index=(i + 1)
        ):
            choice.add_attachment(**attachment)


class DialRAGApplication(ChatCompletion):
    app_config: AppConfig
    enable_debug_commands: bool
    repository_digest: RepositoryDigest

    def __init__(self, app_config: AppConfig):
        self.app_config = app_config
        self.colpali_model_resource = ColpaliModelResource(
            app_config.colpali_model_resource_config,
            app_config.request.indexing.colpali_index,
        )
        self.enable_debug_commands = app_config.enable_debug_commands
        self.repository_digest = read_repository_digest(REPOSITORY_DIGEST_PATH)
        logger.info(
            f"Repository digest version: {self.repository_digest.version}"
        )
        logger.info(
            f"Repository digest status: {self.repository_digest.status}"
        )
        logger.info(f"App config: {self.app_config.model_dump_json(indent=2)}")
        if self.app_config.request.qa_chain.chat_chain.system_prompt_template_override:
            logger.warning(
                f"The system prompt is set to a custom value: "
                f"{self.app_config.request.qa_chain.chat_chain.system_prompt_template_override}."
            )
        self.index_storage_holder = IndexStorageHolder(
            self.app_config.index_storage
        )
        super().__init__()

    def _merge_config_sources(
        self, request: Request, commands: Commands
    ) -> ConfigDigest:
        configuration = merge_config(
            Configuration(),
            self.app_config.request.model_dump(exclude_none=True),
        )

        custom_configuration_dict = get_configuration(request)
        if custom_configuration_dict:
            logger.info(
                f"Request config from configuration: {custom_configuration_dict}"
            )
            configuration = merge_config(
                configuration, custom_configuration_dict
            )

        commands_config_dict = commands_to_config_dict(commands)
        if commands_config_dict:
            logger.info(f"Commands config: {commands_config_dict}")
            configuration = merge_config(configuration, commands_config_dict)

        return ConfigDigest(
            app_config_path=str(self.app_config.config_path),
            configuration=configuration,
            from_custom_configuration=custom_configuration_dict,
            from_commands=commands_config_dict,
        )

    async def chat_completion(
        self, request: Request, response: Response
    ) -> None:
        loop = asyncio.get_running_loop()
        with create_request_context(
            self.app_config.dial_url, request, response
        ) as request_context:
            choice = request_context.choice
            assert choice is not None

            messages, commands = await loop.run_in_executor(
                None,
                process_commands,
                request.messages,
                self.enable_debug_commands,
            )
            config_digest = self._merge_config_sources(request, commands)
            request_config = config_digest.configuration

            choice.set_state(
                {
                    "repository_digest": self.repository_digest.model_dump(),
                    "config_digest": config_digest.model_dump(),
                }
            )

            attachment_links = list(
                get_attachment_links(request_context, messages)
            )

            dial_api_client = await create_dial_api_client(request_context)
            index_storage = self.index_storage_holder.get_storage(
                dial_api_client
            )

            indexing_tasks = create_indexing_tasks(
                attachment_links,
                dial_api_client,
            )

            indexing_results = await load_documents(
                request_context,
                indexing_tasks,
                index_storage,
<<<<<<< HEAD
                self.colpali_model_resource,
=======
                dial_api_client,
>>>>>>> aea1fd4d
                config=request_config,
            )

            if request_config.request.type == RequestType.INDEXING:
                return _add_indexing_results(choice, indexing_results)

            indexing_failures = get_indexing_failures(indexing_results)
            if (
                indexing_failures
                and not request_config.ignore_document_loading_errors
            ):
                if request_config.request.type != RequestType.RAG:
                    raise create_document_loading_exception(indexing_failures)

                choice.append_content(
                    format_document_loading_errors(indexing_failures)
                )
                return

            document_records, document_records_links = (
                _collect_document_records(indexing_results)
            )

            last_message_content = messages[-1].content
            if last_message_content is None:
                return
            if not isinstance(last_message_content, str):
                raise HTTPException(
                    message="Message content is not a string",
                    status_code=400,
                )
            if not last_message_content.strip():
                return

            with timed_stage(choice, "Prepare indexes for search"):

                def _make_retrieval_stage(retriever: BaseRetriever, stage_name):
                    return RetrieverStage(
                        choice=choice,
                        stage_name=stage_name,
                        document_records=document_records,
                        retriever=retriever,
                        doc_to_attach=doc_to_attach,
                    )

                query_chain = create_get_query_chain(
                    request_context, request_config.qa_chain.query_chain
                )

                retrieval_chain = await create_retrieval_chain(
                    dial_config=request_context.dial_config,
                    indexing_config=request_config.indexing,
                    document_records=document_records,
                    query_chain=query_chain,
                    colpali_model_resource=self.colpali_model_resource,
                    make_retrieval_stage=_make_retrieval_stage,
                )

            with profiler_if_enabled(choice, request_config.use_profiler):
                request_type = request_config.request.type
                if request_type == RequestType.RETRIEVAL:
                    return await _run_retrieval(
                        choice,
                        request_config,
                        retrieval_chain,
                        messages,
                        document_records,
                        document_records_links,
                    )
                elif request_type == RequestType.RAG:
                    return await _run_rag(
                        request_context,
                        request_config,
                        retrieval_chain,
                        messages,
                        document_records,
                        document_records_links,
                    )
                else:
                    assert_never(request_type)

    async def configuration(self, request):
        return Configuration.model_json_schema()


def lifespan(app_config: AppConfig):
    @asynccontextmanager
    async def _lifespan(app):
        await init_cpu_pools(app_config.cpu_pools)
        yield

    return _lifespan


def create_app(app_config: AppConfig) -> DIALApp:
    logger.debug("Creating app")
    app = DIALApp(
        app_config.dial_url,
        propagate_auth_headers=False,
        telemetry_config=None,  # Telemetry is initialized in log_config
        lifespan=lifespan(app_config),
        add_healthcheck=True,
    )

    logger.debug("App created successfully")
    app.add_chat_completion(APP_NAME, DialRAGApplication(app_config))
    return app<|MERGE_RESOLUTION|>--- conflicted
+++ resolved
@@ -295,11 +295,8 @@
                 request_context,
                 indexing_tasks,
                 index_storage,
-<<<<<<< HEAD
+                dial_api_client,
                 self.colpali_model_resource,
-=======
-                dial_api_client,
->>>>>>> aea1fd4d
                 config=request_config,
             )
 
