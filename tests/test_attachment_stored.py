--- conflicted
+++ resolved
@@ -128,11 +128,8 @@
         request_context,
         indexing_task,
         index_storage,
-<<<<<<< HEAD
+        dial_api_client,
         ColpaliModelResource(None, request_config.indexing.colpali_index),
-=======
-        dial_api_client,
->>>>>>> aea1fd4d
         config=request_config,
     )
     assert isinstance(doc_record, DocumentRecord)
@@ -180,11 +177,8 @@
                 index_url=index_url,
             ),
             index_storage,
-<<<<<<< HEAD
+            dial_api_client,
             ColpaliModelResource(None, request_config.indexing.colpali_index),
-=======
-            dial_api_client,
->>>>>>> aea1fd4d
             config=request_config,
         )
     assert isinstance(exc_info.value.__cause__, InvalidDocumentError)